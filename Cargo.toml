--- conflicted
+++ resolved
@@ -7,14 +7,8 @@
 crate-type = ["cdylib", "rlib", "staticlib"]
 
 [dependencies]
-<<<<<<< HEAD
-dojo-types = { git = "https://github.com/dojoengine/dojo", rev = "1c0e8cc17e0c6e3fd4cc0d3e0826f19cff674740" }
-dojo-world = { git = "https://github.com/dojoengine/dojo", rev = "1c0e8cc17e0c6e3fd4cc0d3e0826f19cff674740" }
-torii-client = { git = "https://github.com/dojoengine/dojo", rev = "1c0e8cc17e0c6e3fd4cc0d3e0826f19cff674740" }
-=======
 dojo-types = { git = "https://github.com/dojoengine/dojo", rev = "998c68011c09b4351badc3b58d47a766d6341935" }
 torii-client = { git = "https://github.com/dojoengine/dojo", rev = "998c68011c09b4351badc3b58d47a766d6341935" }
->>>>>>> 4d3059b5
 torii-grpc = { git = "https://github.com/dojoengine/dojo", features = [
     "client",
 ], rev = "998c68011c09b4351badc3b58d47a766d6341935" }
