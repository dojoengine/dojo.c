[package]
edition = "2021"
name = "dojo-c"
version = "1.2.2"

[lib]
crate-type = ["cdylib", "rlib", "staticlib"]

[dependencies]
dojo-world = { git = "https://github.com/dojoengine/dojo", rev = "271cf44055f2b42e50e898e3dc34a13ae530b329" }
dojo-types = { git = "https://github.com/dojoengine/dojo", rev = "271cf44055f2b42e50e898e3dc34a13ae530b329"}
torii-client = { git = "https://github.com/dojoengine/dojo", rev = "271cf44055f2b42e50e898e3dc34a13ae530b329" }
torii-grpc = { git = "https://github.com/dojoengine/dojo", features = [
    "client",
], rev = "271cf44055f2b42e50e898e3dc34a13ae530b329" }
torii-typed-data = { git = "https://github.com/dojoengine/dojo", rev = "271cf44055f2b42e50e898e3dc34a13ae530b329" }
torii-relay = { git = "https://github.com/dojoengine/dojo", rev = "271cf44055f2b42e50e898e3dc34a13ae530b329" }

starknet = "0.13.0"
starknet-crypto = "0.7.2"
starknet-types-core = { version = "0.1.6", features = [ "arbitrary" ] }

parking_lot = "0.12.1"
tokio = { version = "1.39.2", default-features = false, features = ["rt"] }
url = "2.5.0"
anyhow = "1.0.89"
serde = { version = "1.0.193", features = ["derive"] }
serde_json = "1.0.115"
tokio-stream = "0.1.14"
futures = "0.3.30"
futures-channel = "0.3.30"
wasm-bindgen = "0.2.92"
stream-cancel = "0.8.2"
cainome = { git = "https://github.com/cartridge-gg/cainome", tag = "v0.3.2" }
lazy_static = "1.5.0"
account_sdk = { git = "https://github.com/cartridge-gg/controller", rev = "dbbe0353d64de743739d425f8aab91ca3ac0e16f" }

serde-wasm-bindgen = "0.6.3"
wasm-bindgen-futures = "0.4.39"
js-sys = "0.3.70"
web-sys = { version = "0.3.70", features = [
    'MessageEvent',
    'Window',
    'Worker',
    'WorkerGlobalScope',
    'console',
] }
crypto-bigint = "0.5.5"
tsify-next = { version = "0.5.4", features = ["js"] }
instant = { version = "0.1.13", features = ["wasm-bindgen"] }
gloo-timers = { version = "0.3.0", features = ["futures"] }
<<<<<<< HEAD
starknet-accounts = "0.11.0"
=======
num-bigint = "0.4.6"
num-traits = "0.2.19"
>>>>>>> 723889f4

[target.'cfg(not(target_arch = "wasm32"))'.dependencies]
axum = "0.8.1"
open = "5.3.2"
urlencoding = "2.1.3"
keyring = { version = "3.6.1", features = ["apple-native", "windows-native", "sync-secret-service"] }
directories = "6.0.0"
tower-http = { version = "0.6.2", features = ["cors"] }
base64 = "0.22.1"


[build-dependencies]
# this addresses issue with cyclical dependencies when generating C header
# see. https://github.com/mozilla/cbindgen/issues/43
cbindgen = { git = "https://github.com/masnagam/cbindgen", branch = "fix-issue-43" }<|MERGE_RESOLUTION|>--- conflicted
+++ resolved
@@ -49,12 +49,8 @@
 tsify-next = { version = "0.5.4", features = ["js"] }
 instant = { version = "0.1.13", features = ["wasm-bindgen"] }
 gloo-timers = { version = "0.3.0", features = ["futures"] }
-<<<<<<< HEAD
-starknet-accounts = "0.11.0"
-=======
 num-bigint = "0.4.6"
 num-traits = "0.2.19"
->>>>>>> 723889f4
 
 [target.'cfg(not(target_arch = "wasm32"))'.dependencies]
 axum = "0.8.1"
