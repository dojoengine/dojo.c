/// WASM bindings for Dojo client functionality
///
/// # Description
/// Provides interfaces for Starknet operations, cryptographic functions,
/// and Torii client interactions
mod utils;

use std::collections::HashMap;
use std::str::FromStr;
use std::sync::atomic::{AtomicU64, Ordering};
use std::sync::Arc;
use std::time::Duration;

use cainome::cairo_serde::{self, CairoSerde};
use crypto_bigint::U256;
use dojo_world::contracts::naming::compute_selector_from_tag;
use futures::{FutureExt, StreamExt};
use js_sys::Array;
use serde::{Deserialize, Serialize};
use serde_json::json;
use starknet::accounts::{
    Account as _, ConnectedAccount as _, ExecutionEncoding, SingleOwnerAccount,
};
use starknet::core::types::{Felt, FunctionCall};
use starknet::providers::jsonrpc::HttpTransport;
use starknet::providers::{JsonRpcClient, Provider as _};
use starknet::signers::LocalWallet;
use starknet_crypto::poseidon_hash_many;
use stream_cancel::{StreamExt as _, Tripwire};
<<<<<<< HEAD
use torii_libp2p_types::Message;
use torii_typed_data::TypedData;
=======
use tokio::runtime::Runtime;
use torii_relay::types::Message;
>>>>>>> 5ea94ca4
use tsify_next::Tsify;
use wasm_bindgen::prelude::*;

use crate::constants;
use crate::types::{Account, Provider, Subscription, ToriiClient};
use crate::utils::watch_tx;

mod types;

use types::{
    BlockId, Call, Calls, ClientConfig, Controller, Controllers, Entities, Entity, IndexerUpdate,
    KeysClause, KeysClauses, Model, Page, Query, Signature, Token, TokenBalance, TokenBalances,
    Tokens, WasmU256,
};

const JSON_COMPAT_SERIALIZER: serde_wasm_bindgen::Serializer =
    serde_wasm_bindgen::Serializer::json_compatible();

#[wasm_bindgen]
extern "C" {
    #[wasm_bindgen(js_namespace = console)]
    fn log(s: &str);

    #[wasm_bindgen(js_namespace = console)]
    fn error(s: &str);
}

#[wasm_bindgen]
pub struct SigningKey(starknet::signers::SigningKey);

#[wasm_bindgen]
pub struct VerifyingKey(starknet::signers::VerifyingKey);

#[wasm_bindgen]
pub struct TypedData(torii_typed_data::TypedData);

#[wasm_bindgen]
pub struct ByteArray(cainome::cairo_serde::ByteArray);

#[wasm_bindgen]
impl SigningKey {
    /// Generates a new random signing key
    ///
    /// # Returns
    /// Private key as hex string
    #[wasm_bindgen(constructor)]
    pub fn new() -> SigningKey {
        let private_key = starknet::signers::SigningKey::from_random();
        SigningKey(private_key)
    }

    /// Initializes a new signing key from a secret scalar
    ///
    /// # Parameters
    /// * `secret_scalar` - Secret scalar as hex string
    ///
    /// # Returns
    /// Result containing signing key or error
    #[wasm_bindgen(js_name = fromSecretScalar)]
    pub fn from_secret_scalar(secret_scalar: &str) -> Result<SigningKey, JsValue> {
        let secret_scalar = Felt::from_str(secret_scalar);
        if let Err(e) = secret_scalar {
            return Err(JsValue::from(format!("failed to parse secret scalar: {e}")));
        }

        let secret_scalar = secret_scalar.unwrap();
        let private_key = starknet::signers::SigningKey::from_secret_scalar(secret_scalar);
        Ok(SigningKey(private_key))
    }

    /// Returns the secret scalar of the signing key
    ///
    /// # Returns
    /// Result containing secret scalar as hex string or error
    #[wasm_bindgen(js_name = secretScalar)]
    pub fn secret_scalar(&self) -> Result<String, JsValue> {
        Ok(format!("{:#x}", self.0.secret_scalar()))
    }

    /// Signs a message hash with a private key
    ///
    /// # Parameters
    /// * `private_key` - Private key as hex string
    /// * `hash` - Message hash as hex string
    ///
    /// # Returns
    /// Result containing signature or error
    #[wasm_bindgen]
    pub fn sign(&self, hash: &str) -> Result<Signature, JsValue> {
        let hash = Felt::from_str(hash);
        if let Err(e) = hash {
            return Err(JsValue::from(format!("failed to parse hash: {e}")));
        }

        let hash = hash.unwrap();

        let sig = self.0.sign(&hash);

        match sig {
            Ok(sig) => Result::Ok(Signature::from(sig)),
            Err(e) => Err(JsValue::from(format!("failed to sign: {e}"))),
        }
    }

    /// Returns the verifying key of the signing key
    ///
    /// # Returns
    /// Result containing verifying key or error
    #[wasm_bindgen(js_name = verifyingKey)]
    pub fn verifying_key(&self) -> Result<VerifyingKey, JsValue> {
        Ok(VerifyingKey(starknet::signers::VerifyingKey::from_scalar(self.0.secret_scalar())))
    }
}

#[wasm_bindgen]
impl VerifyingKey {
    /// Derives a verifying (public) key from a signing (private) key
    ///
    /// # Parameters
    /// * `signing_key` - Signing key as hex string
    ///
    /// # Returns
    /// Result containing verifying key as hex string or error
    #[wasm_bindgen(constructor)]
    pub fn new(signing_key: &str) -> Result<VerifyingKey, JsValue> {
        let signing_key = Felt::from_str(signing_key);
        if let Err(e) = signing_key {
            return Err(JsValue::from(format!("failed to parse signing key: {e}")));
        }

        let verifying_key = starknet_crypto::get_public_key(&signing_key.unwrap());

        Ok(VerifyingKey(starknet::signers::VerifyingKey::from_scalar(verifying_key)))
    }

    /// Returns the scalar of the verifying key
    ///
    /// # Returns
    /// Result containing scalar as hex string or error
    pub fn scalar(&self) -> Result<String, JsValue> {
        Ok(format!("{:#x}", self.0.scalar()))
    }

    /// Verifies a signature against a message hash using a verifying key
    ///
    /// # Parameters
    /// * `verifying_key` - Verifying key as hex string
    /// * `hash` - Message hash as hex string
    /// * `signature` - Signature to verify
    ///
    /// # Returns
    /// Result containing verification success boolean or error
    #[wasm_bindgen]
    pub fn verify(self, hash: &str, signature: Signature) -> Result<bool, JsValue> {
        let hash = Felt::from_str(hash);
        if let Err(e) = hash {
            return Err(JsValue::from(format!("failed to parse hash: {e}")));
        }

        let hash = &hash.unwrap();

        match self.0.verify(hash, &signature.into()) {
            Ok(result) => Result::Ok(result),
            Err(e) => Err(JsValue::from(format!("failed to verify: {e}"))),
        }
    }
}

#[wasm_bindgen]
impl TypedData {
    #[wasm_bindgen(constructor)]
    pub fn new(typed_data: &str) -> Result<TypedData, JsValue> {
        let typed_data = serde_json::from_str::<torii_typed_data::TypedData>(typed_data)
            .map_err(|err| JsValue::from(format!("failed to parse typed data: {err}")))?;

        Ok(TypedData(typed_data))
    }

    /// Encodes typed data according to Starknet's typed data specification
    ///
    /// # Parameters
    /// * `typed_data` - JSON string containing the typed data
    /// * `address` - Address as hex string
    ///
    /// # Returns
    /// Result containing encoded data as hex string or error
    #[wasm_bindgen]
    pub fn encode(&self, address: &str) -> Result<String, JsValue> {
        let address = Felt::from_str(&address)
            .map_err(|err| JsValue::from(format!("failed to parse address: {err}")))?;

        self.0
            .encode(address)
            .map(|felt| format!("{:#x}", felt))
            .map_err(|err| JsValue::from(err.to_string()))
    }
}

#[wasm_bindgen]
impl Provider {
    /// Creates a new Starknet provider instance for a given RPC URL
    ///
    /// # Parameters
    /// * `rpc_url` - URL of the RPC endpoint
    ///
    /// # Returns
    /// Result containing Provider instance or error
    #[wasm_bindgen(constructor)]
    pub fn new(rpc_url: &str) -> Result<Provider, JsValue> {
        let rpc_url = url::Url::parse(rpc_url);
        if let Err(e) = rpc_url {
            return Err(JsValue::from(format!("failed to parse rpc url: {e}")));
        }
        let rpc_url = rpc_url.unwrap();

        let rpc = JsonRpcClient::new(HttpTransport::new(rpc_url));

        Result::Ok(Provider(Arc::new(rpc)))
    }

    /// Calls a Starknet contract view function
    ///
    /// # Parameters
    /// * `call` - Call parameters including contract address and function
    /// * `block_id` - Block identifier for the call
    ///
    /// # Returns
    /// Result containing array of field elements or error
    #[wasm_bindgen(js_name = call)]
    pub async unsafe fn call(&self, call: Call, block_id: BlockId) -> Result<Array, JsValue> {
        let result = self
            .0
            .call::<FunctionCall, starknet::core::types::BlockId>(call.into(), block_id.into())
            .await;

        match result {
            Ok(res) => Ok(res.iter().map(|f| JsValue::from(format!("{:#x}", f))).collect()),
            Err(e) => Err(JsValue::from_str(&e.to_string())),
        }
    }

    /// Waits for a transaction to be confirmed
    ///
    /// # Parameters
    /// * `txn_hash` - Transaction hash as hex string
    ///
    /// # Returns
    /// Result containing success boolean or error
    #[wasm_bindgen(js_name = waitForTransaction)]
    pub async unsafe fn wait_for_transaction(&self, txn_hash: &str) -> Result<bool, JsValue> {
        let txn_hash = Felt::from_str(txn_hash)
            .map_err(|err| JsValue::from(format!("failed to parse transaction hash: {err}")))?;
        let result: Result<(), anyhow::Error> = watch_tx(&self.0, txn_hash).await;

        match result {
            Ok(_) => Result::Ok(true),
            Err(e) => Err(JsValue::from_str(&e.to_string())),
        }
    }
}

#[wasm_bindgen]
impl Account {
    /// Creates a new account instance with the given private key and address
    ///
    /// # Parameters
    /// * `provider` - Provider instance
    /// * `private_key` - Private key as hex string
    /// * `address` - Account address as hex string
    ///
    /// # Returns
    /// Result containing Account instance or error
    #[wasm_bindgen(constructor)]
    pub async unsafe fn new(
        provider: &Provider,
        private_key: &str,
        address: &str,
    ) -> Result<Account, JsValue> {
        let private_key = Felt::from_str(private_key);
        if let Err(e) = private_key {
            return Err(JsValue::from(format!("failed to parse private key: {e}")));
        }

        let private_key = private_key.unwrap();

        let address = Felt::from_str(address);
        if let Err(e) = address {
            return Err(JsValue::from(format!("failed to parse address: {e}")));
        }

        let address = address.unwrap();

        let chain_id = provider.0.chain_id().await;
        if let Err(e) = chain_id {
            return Err(JsValue::from(format!("failed to get chain id: {e}")));
        }

        let chain_id = chain_id.unwrap();

        let signer = LocalWallet::from_signing_key(
            starknet::signers::SigningKey::from_secret_scalar(private_key),
        );
        let account = SingleOwnerAccount::new(
            provider.0.clone(),
            signer,
            address,
            chain_id,
            ExecutionEncoding::New,
        );

        Result::Ok(Account(account))
    }

    /// Returns the account's address
    ///
    /// # Returns
    /// Result containing address as hex string or error
    #[wasm_bindgen(js_name = address)]
    pub unsafe fn address(&self) -> Result<String, JsValue> {
        let address = self.0.address();
        Ok(format!("{:#x}", address))
    }

    /// Returns the account's chain ID
    ///
    /// # Returns
    /// Result containing chain ID as hex string or error
    #[wasm_bindgen(js_name = chainId)]
    pub unsafe fn chain_id(&self) -> Result<String, JsValue> {
        let chain_id = self.0.chain_id();
        Ok(format!("{:#x}", chain_id))
    }

    /// Sets the block ID for subsequent operations
    ///
    /// # Parameters
    /// * `block_id` - Block ID as hex string
    ///
    /// # Returns
    /// Result containing unit or error
    #[wasm_bindgen(js_name = setBlockId)]
    pub unsafe fn set_block_id(&mut self, block_id: String) -> Result<(), JsValue> {
        let block_id = Felt::from_str(&block_id)
            .map_err(|err| JsValue::from(format!("failed to parse block id: {err}")))?;
        self.0.set_block_id(starknet::core::types::BlockId::Hash(block_id));
        Ok(())
    }

    /// Executes a raw transaction
    ///
    /// # Parameters
    /// * `calldata` - Array of contract calls to execute
    ///
    /// # Returns
    /// Result containing transaction hash as hex string or error
    #[wasm_bindgen(js_name = executeRaw)]
    pub async unsafe fn execute_raw(&self, calldata: Calls) -> Result<String, JsValue> {
        let calldata = calldata.into_iter().map(|c| c.into()).collect();

        let call = self.0.execute_v3(calldata);

        let result = call.send().await;

        match result {
            Ok(res) => Ok(format!("{:#x}", res.transaction_hash)),
            Err(e) => Err(JsValue::from_str(&e.to_string())),
        }
    }

    /// Deploys a burner wallet
    ///
    /// # Parameters
    /// * `private_key` - Private key for the burner wallet as hex string
    ///
    /// # Returns
    /// Result containing new Account instance or error
    #[wasm_bindgen(js_name = deployBurner)]
    pub async unsafe fn deploy_burner(&self, private_key: &str) -> Result<Account, JsValue> {
        let private_key = match Felt::from_str(private_key) {
            Ok(key) => key,
            Err(e) => return Err(JsValue::from(format!("failed to parse private key: {e}"))),
        };

        let signing_key = starknet::signers::SigningKey::from_secret_scalar(private_key);
        let verifying_key =
            starknet::signers::VerifyingKey::from_scalar(signing_key.secret_scalar());
        let address = starknet::core::utils::get_contract_address(
            verifying_key.scalar(),
            constants::KATANA_ACCOUNT_CLASS_HASH,
            &[verifying_key.scalar()],
            Felt::ZERO,
        );
        let signer = LocalWallet::from_signing_key(signing_key);

        let chain_id = self.0.chain_id();

        let provider = self.0.provider().clone();
        let account =
            SingleOwnerAccount::new(provider, signer, address, chain_id, ExecutionEncoding::New);

        // deploy the burner
        let exec = self.0.execute_v3(vec![starknet::core::types::Call {
            to: constants::UDC_ADDRESS,
            calldata: vec![
                constants::KATANA_ACCOUNT_CLASS_HASH, // class_hash
                verifying_key.scalar(),               // salt
                Felt::ZERO,                           // deployer_address
                Felt::ONE,                            // constructor calldata length (1)
                verifying_key.scalar(),               // constructor calldata
            ],
            selector: starknet::core::utils::get_selector_from_name("deployContract").unwrap(),
        }]);

        let result = exec.send().await;

        if let Err(e) = result {
            return Err(JsValue::from(format!("failed to deploy burner: {e}",)));
        }

        let result = result.unwrap();

        let _ = watch_tx(self.0.provider(), result.transaction_hash).await;

        Result::Ok(Account(account))
    }

    /// Gets the current nonce for the account
    ///
    /// # Returns
    /// Result containing nonce as hex string or error
    #[wasm_bindgen(js_name = nonce)]
    pub async unsafe fn nonce(&self) -> Result<String, JsValue> {
        let nonce = self.0.get_nonce().await.map_err(|e| JsValue::from(e.to_string()))?;
        Ok(format!("{:#x}", nonce))
    }
}

/// Computes a contract address from deployment parameters
///
/// # Parameters
/// * `class_hash` - Contract class hash as hex string
/// * `salt` - Salt value as hex string
/// * `constructor_calldata` - Array of constructor parameters as hex strings
/// * `deployer_address` - Address of deployer as hex string
///
/// # Returns
/// Result containing computed contract address as hex string or error
#[wasm_bindgen(js_name = getContractAddress)]
pub fn get_contract_address(
    class_hash: &str,
    salt: &str,
    constructor_calldata: Vec<String>,
    deployer_address: &str,
) -> Result<String, JsValue> {
    let class_hash = Felt::from_str(class_hash)
        .map_err(|err| JsValue::from(format!("failed to parse class hash: {err}")))?;
    let salt = Felt::from_str(salt)
        .map_err(|err| JsValue::from(format!("failed to parse salt: {err}")))?;
    let deployer_address = Felt::from_str(deployer_address)
        .map_err(|err| JsValue::from(format!("failed to parse deployer address: {err}")))?;

    let constructor_calldata = constructor_calldata
        .iter()
        .map(|c| {
            Felt::from_str(c).map_err(|err| {
                JsValue::from(format!("failed to parse constructor calldata: {err}"))
            })
        })
        .collect::<Result<Vec<_>, _>>()?;

    let address = starknet::core::utils::get_contract_address(
        salt,
        class_hash,
        &constructor_calldata,
        deployer_address,
    );

    Ok(format!("{:#x}", address))
}

/// Computes a selector from a tag string
///
/// # Parameters
/// * `tag` - Tag string to compute selector from
///
/// # Returns
/// Selector as hex string
#[wasm_bindgen(js_name = getSelectorFromTag)]
pub fn get_selector_from_tag(tag: &str) -> String {
    let selector = compute_selector_from_tag(tag);
    format!("{:#x}", selector)
}

#[wasm_bindgen]
impl ByteArray {
    /// Serializes a string into a Cairo byte array
    ///
    /// # Parameters
    /// * `str` - String to serialize
    ///
    /// # Returns
    /// Result containing array of field elements as hex strings or error
    #[wasm_bindgen(constructor)]
    pub fn new(str: &str) -> Result<ByteArray, JsValue> {
        let bytearray = match cainome::cairo_serde::ByteArray::from_string(str) {
            Ok(bytearray) => bytearray,
            Err(e) => return Err(JsValue::from(format!("failed to parse bytearray: {e}"))),
        };
        Ok(ByteArray(bytearray))
    }

    /// Serializes a Cairo byte array into a vector of field elements as hex strings
    ///
    /// # Returns
    /// Result containing vector of field elements as hex strings or error
    #[wasm_bindgen(js_name = toRaw)]
    pub fn to_raw(&self) -> Result<Vec<String>, JsValue> {
        let felts = cairo_serde::ByteArray::cairo_serialize(&self.0);
        Ok(felts.iter().map(|f| format!("{:#x}", f)).collect())
    }

    /// Deserializes a Cairo byte array into a string
    ///
    /// # Parameters
    /// * `felts` - Array of field elements as hex strings
    ///
    /// # Returns
    /// Result containing deserialized string or error
    #[wasm_bindgen(js_name = fromRaw)]
    pub fn from_raw(felts: Vec<String>) -> Result<ByteArray, JsValue> {
        let felts = felts
            .iter()
            .map(|f| Felt::from_str(f))
            .collect::<Result<Vec<_>, _>>()
            .map_err(|e| JsValue::from(format!("failed to parse felts: {e}")))?;
        match cainome::cairo_serde::ByteArray::cairo_deserialize(&felts, 0) {
            Ok(bytearray) => Ok(ByteArray(bytearray)),
            Err(e) => Err(JsValue::from(format!("failed to deserialize bytearray: {e}"))),
        }
    }

    /// Converts a Cairo byte array to a string
    ///
    /// # Returns
    /// Result containing string representation of the byte array or error
    #[wasm_bindgen(js_name = toString)]
    pub fn to_string(&self) -> Result<String, JsValue> {
        match self.0.to_string() {
            Ok(s) => Ok(s),
            Err(e) => Err(JsValue::from(format!("failed to serialize bytearray: {e}"))),
        }
    }
}

/// Computes a Poseidon hash of the inputs
///
/// # Parameters
/// * `inputs` - Array of field elements as hex strings
///
/// # Returns
/// Result containing hash as hex string or error
#[wasm_bindgen(js_name = poseidonHash)]
pub fn poseidon_hash(inputs: Vec<String>) -> Result<String, JsValue> {
    let inputs = inputs
        .iter()
        .map(|i| Felt::from_str(i))
        .collect::<Result<Vec<_>, _>>()
        .map_err(|e| JsValue::from(format!("failed to parse inputs: {e}")))?;

    Ok(format!("{:#x}", poseidon_hash_many(&inputs)))
}

/// Gets a selector from a function name
///
/// # Parameters
/// * `name` - Function name to compute selector from
///
/// # Returns
/// Result containing selector as hex string or error
#[wasm_bindgen(js_name = getSelectorFromName)]
pub fn get_selector_from_name(name: &str) -> Result<String, JsValue> {
    let selector = starknet::core::utils::get_selector_from_name(name)
        .map_err(|e| JsValue::from(e.to_string()))?;
    Ok(format!("{:#x}", selector))
}

/// Computes the Starknet variant of Keccak hash
///
/// # Parameters
/// * `inputs` - Byte array to hash
///
/// # Returns
/// Result containing hash as hex string or error
#[wasm_bindgen(js_name = starknetKeccak)]
pub fn starknet_keccak(inputs: js_sys::Uint8Array) -> Result<String, JsValue> {
    let inputs = inputs.to_vec();

    let hash = starknet::core::utils::starknet_keccak(&inputs);
    Ok(format!("{:#x}", hash))
}

/// Converts a short string to a Cairo field element
///
/// # Parameters
/// * `str` - String to convert
///
/// # Returns
/// Result containing field element as hex string or error
#[wasm_bindgen(js_name = cairoShortStringToFelt)]
pub fn cairo_short_string_to_felt(str: &str) -> Result<String, JsValue> {
    let felt = starknet::core::utils::cairo_short_string_to_felt(str)
        .map_err(|e| JsValue::from(e.to_string()))?;

    Ok(format!("{:#x}", felt))
}

/// Parses a Cairo field element into a short string
///
/// # Parameters
/// * `str` - Field element as hex string
///
/// # Returns
/// Result containing parsed string or error
#[wasm_bindgen(js_name = parseCairoShortString)]
pub fn parse_cairo_short_string(str: &str) -> Result<String, JsValue> {
    let felt =
        Felt::from_str(str).map_err(|e| JsValue::from(format!("failed to parse felt: {e}")))?;
    let string = starknet::core::utils::parse_cairo_short_string(&felt)
        .map_err(|e| JsValue::from(format!("failed to parse cairo short string: {e}")))?;

    Ok(string)
}

#[wasm_bindgen]
impl ToriiClient {
    /// Creates a new Torii client with the given configuration
    ///
    /// # Parameters
    /// * `config` - Client configuration including URLs and world address
    ///
    /// # Returns
    /// Result containing ToriiClient instance or error
    #[wasm_bindgen(constructor)]
    pub async fn new(config: ClientConfig) -> Result<ToriiClient, JsValue> {
        #[cfg(feature = "console-error-panic")]
        console_error_panic_hook::set_once();

        let ClientConfig { torii_url, relay_url, world_address } = config;

        let world_address = Felt::from_str(&world_address)
            .map_err(|err| JsValue::from(format!("failed to parse world address: {err}")))?;

        let client = torii_client::client::Client::new(torii_url, relay_url, world_address)
            .await
            .map_err(|err| JsValue::from(format!("failed to build client: {err}")))?;

        let relay_runner = client.relay_runner();
        wasm_bindgen_futures::spawn_local(async move {
            relay_runner.lock().await.run().await;
        });

        Ok(ToriiClient { inner: Arc::new(client) })
    }

    /// Gets controllers along with their usernames for the given contract addresses
    ///
    /// # Parameters
    /// * `contract_addresses` - Array of contract addresses as hex strings. If empty, all
    ///   controllers will be returned.
    ///
    /// # Returns
    /// Result containing controllers or error
    #[wasm_bindgen(js_name = getControllers)]
    pub async fn get_controllers(
        &self,
        contract_addresses: Vec<String>,
    ) -> Result<Controllers, JsValue> {
        let contract_addresses = contract_addresses
            .iter()
            .map(|c| Felt::from_str(c))
            .collect::<Result<Vec<_>, _>>()
            .map_err(|e| JsValue::from(format!("failed to parse contract addresses: {e}")))?;

        let controllers = self
            .inner
            .controllers(contract_addresses)
            .await
            .map_err(|e| JsValue::from(format!("failed to get controllers: {e}")))?;

        Ok(Controllers(controllers.into_iter().map(|c| c.into()).collect()))
    }

    /// Gets token information for the given contract addresses
    ///
    /// # Parameters
    /// * `contract_addresses` - Array of contract addresses as hex strings
    /// * `token_ids` - Array of token ids
    /// * `limit` - Maximum number of tokens to return
    /// * `cursor` - Cursor to start from
    ///
    /// # Returns
    /// Result containing token information or error
    #[wasm_bindgen(js_name = getTokens)]
    pub async fn get_tokens(
        &self,
        contract_addresses: Vec<String>,
        token_ids: Vec<WasmU256>,
        limit: Option<u32>,
        cursor: Option<String>,
    ) -> Result<Tokens, JsValue> {
        let contract_addresses = contract_addresses
            .iter()
            .map(|c| Felt::from_str(c))
            .collect::<Result<Vec<_>, _>>()
            .map_err(|e| JsValue::from(format!("failed to parse contract addresses: {e}")))?;

        let token_ids = token_ids.into_iter().map(|t| t.into()).collect::<Vec<_>>();

        let tokens = self
            .inner
            .tokens(contract_addresses, token_ids, limit, cursor)
            .await
            .map_err(|e| JsValue::from(format!("failed to get tokens: {e}")))?;

        Ok(Tokens(tokens.into()))
    }

    /// Subscribes to token updates
    ///
    /// # Parameters
    /// * `contract_addresses` - Array of contract addresses as hex strings
    /// * `callback` - JavaScript function to call on updates
    ///
    /// # Returns
    /// Result containing subscription handle or error
    #[wasm_bindgen(js_name = onTokenUpdated)]
    pub fn on_token_updated(
        &self,
        contract_addresses: Vec<String>,
        token_ids: Vec<WasmU256>,
        callback: js_sys::Function,
    ) -> Result<Subscription, JsValue> {
        #[cfg(feature = "console-error-panic")]
        console_error_panic_hook::set_once();

        let contract_addresses = contract_addresses
            .iter()
            .map(|addr| {
                Felt::from_str(addr).map_err(|err| {
                    JsValue::from(format!("failed to parse contract address: {err}"))
                })
            })
            .collect::<Result<Vec<_>, _>>()?;

        let token_ids = token_ids.into_iter().map(|t| t.into()).collect::<Vec<_>>();

        let subscription_id = Arc::new(AtomicU64::new(0));
        let (trigger, tripwire) = Tripwire::new();

        let subscription = Subscription { id: Arc::clone(&subscription_id), trigger };

        // Spawn a new task to handle the stream and reconnections
        let client = self.inner.clone();
        let subscription_id_clone = Arc::clone(&subscription_id);
        wasm_bindgen_futures::spawn_local(async move {
            let mut backoff = 1000;
            let max_backoff = 60000;

            loop {
                if let Ok(stream) =
                    client.on_token_updated(contract_addresses.clone(), token_ids.clone()).await
                {
                    backoff = 1000; // Reset backoff on successful connection

                    let mut stream = stream.take_until_if(tripwire.clone());

                    while let Some(Ok((id, token))) = stream.next().await {
                        subscription_id_clone.store(id, Ordering::SeqCst);
                        let token: Token = token.into();

                        let _ = callback.call1(
                            &JsValue::null(),
                            &token.serialize(&JSON_COMPAT_SERIALIZER).unwrap(),
                        );
                    }
                }

                // If we've reached this point, the stream has ended (possibly due to disconnection)
                // We'll try to reconnect after a delay, unless the tripwire has been triggered
                if tripwire.clone().now_or_never().unwrap_or_default() {
                    break; // Exit the loop if the subscription has been cancelled
                }
                gloo_timers::future::TimeoutFuture::new(backoff).await;
                backoff = std::cmp::min(backoff * 2, max_backoff);
            }
        });

        Ok(subscription)
    }

    /// Gets token balances for given accounts and contracts
    ///
    /// # Parameters
    /// * `contract_addresses` - Array of contract addresses as hex strings
    /// * `account_addresses` - Array of account addresses as hex strings
    /// * `token_ids` - Array of token ids
    /// * `limit` - Maximum number of token balances to return
    /// * `cursor` - Cursor to start from
    ///
    /// # Returns
    /// Result containing token balances or error
    #[wasm_bindgen(js_name = getTokenBalances)]
    pub async fn get_token_balances(
        &self,
        contract_addresses: Vec<String>,
        account_addresses: Vec<String>,
        token_ids: Vec<WasmU256>,
        limit: Option<u32>,
        cursor: Option<String>,
    ) -> Result<TokenBalances, JsValue> {
        let account_addresses = account_addresses
            .iter()
            .map(|a| Felt::from_str(a))
            .collect::<Result<Vec<_>, _>>()
            .map_err(|e| JsValue::from(format!("failed to parse account addresses: {e}")))?;

        let contract_addresses = contract_addresses
            .iter()
            .map(|c| Felt::from_str(c))
            .collect::<Result<Vec<_>, _>>()
            .map_err(|e| JsValue::from(format!("failed to parse contract addresses: {e}")))?;

        let token_ids = token_ids.into_iter().map(|t| t.into()).collect::<Vec<_>>();

        let token_balances = self
            .inner
            .token_balances(account_addresses, contract_addresses, token_ids, limit, cursor)
            .await
            .map_err(|e| JsValue::from(format!("failed to get token balances: {e}")))?;

        Ok(TokenBalances(token_balances.into()))
    }

    /// Queries entities based on the provided query parameters
    ///
    /// # Parameters
    /// * `query` - Query parameters for filtering entities
    ///
    /// # Returns
    /// Result containing matching entities or error
    #[wasm_bindgen(js_name = getEntities)]
    pub async fn get_entities(&self, query: Query) -> Result<Entities, JsValue> {
        #[cfg(feature = "console-error-panic")]
        console_error_panic_hook::set_once();

        let results = self.inner.entities(query.into()).await;

        match results {
            Ok(entities) => Ok(Entities(entities.into())),
            Err(err) => Err(JsValue::from(format!("failed to get entities: {err}"))),
        }
    }

    /// Gets all entities with pagination
    ///
    /// # Parameters
    /// * `limit` - Maximum number of entities to return
    /// * `cursor` - Cursor to start from
    ///
    /// # Returns
    /// Result containing paginated entities or error
    #[wasm_bindgen(js_name = getAllEntities)]
    pub async fn get_all_entities(
        &self,
        limit: u32,
        cursor: Option<String>,
    ) -> Result<Entities, JsValue> {
        #[cfg(feature = "console-error-panic")]
        console_error_panic_hook::set_once();

        let results = self
            .inner
            .entities(torii_grpc_client::types::Query {
                pagination: torii_grpc_client::types::Pagination {
                    limit,
                    cursor,
                    direction: torii_grpc_client::types::PaginationDirection::Forward,
                    order_by: vec![],
                },
                no_hashed_keys: false,
                models: vec![],
                historical: false,
                clause: None,
            })
            .await;

        match results {
            Ok(entities) => Ok(Entities(entities.into())),
            Err(err) => Err(JsValue::from(format!("failed to get entities: {err}"))),
        }
    }

    /// Gets event messages based on query parameters
    ///
    /// # Parameters
    /// * `query` - Query parameters for filtering messages
    ///
    /// # Returns
    /// Result containing matching event messages or error
    #[wasm_bindgen(js_name = getEventMessages)]
    pub async fn get_event_messages(&self, query: Query) -> Result<Entities, JsValue> {
        #[cfg(feature = "console-error-panic")]
        console_error_panic_hook::set_once();

        let results = self.inner.event_messages(query.into()).await;

        match results {
            Ok(event_messages) => Ok(Entities(event_messages.into())),
            Err(err) => Err(JsValue::from(format!("failed to get event_messages: {err}"))),
        }
    }

    /// Subscribes to entity updates
    ///
    /// # Parameters
    /// * `clauses` - Array of key clauses for filtering updates
    /// * `callback` - JavaScript function to call on updates
    ///
    /// # Returns
    /// Result containing subscription handle or error
    #[wasm_bindgen(js_name = onEntityUpdated)]
    pub fn on_entity_updated(
        &self,
        clauses: KeysClauses,
        callback: js_sys::Function,
    ) -> Result<Subscription, JsValue> {
        #[cfg(feature = "console-error-panic")]
        console_error_panic_hook::set_once();

        let clauses: Vec<_> = clauses.into_iter().map(|c| c.into()).collect();
        let subscription_id = Arc::new(AtomicU64::new(0));
        let (trigger, tripwire) = Tripwire::new();

        let subscription = Subscription { id: Arc::clone(&subscription_id), trigger };

        // Spawn a new task to handle the stream and reconnections
        let client = self.inner.clone();
        let subscription_id_clone = Arc::clone(&subscription_id);
        wasm_bindgen_futures::spawn_local(async move {
            let mut backoff = 1000;
            let max_backoff = 60000;

            loop {
                if let Ok(stream) = client.on_entity_updated(clauses.clone()).await {
                    backoff = 1000; // Reset backoff on successful connection

                    let mut stream = stream.take_until_if(tripwire.clone());

                    while let Some(Ok((id, entity))) = stream.next().await {
                        subscription_id_clone.store(id, Ordering::SeqCst);
                        let hashed_keys = entity.hashed_keys.clone();
                        let models: Entity = entity.into();

                        let _ = callback.call2(
                            &JsValue::null(),
                            &JsValue::from_str(&format!("{:#x}", hashed_keys)),
                            &models.serialize(&JSON_COMPAT_SERIALIZER).unwrap(),
                        );
                    }
                }

                // If we've reached this point, the stream has ended (possibly due to disconnection)
                // We'll try to reconnect after a delay, unless the tripwire has been triggered
                if tripwire.clone().now_or_never().unwrap_or_default() {
                    break; // Exit the loop if the subscription has been cancelled
                }
                gloo_timers::future::TimeoutFuture::new(backoff).await;
                backoff = std::cmp::min(backoff * 2, max_backoff);
            }
        });

        Ok(subscription)
    }

    /// Updates an existing entity subscription
    ///
    /// # Parameters
    /// * `subscription` - Existing subscription to update
    /// * `clauses` - New array of key clauses for filtering
    ///
    /// # Returns
    /// Result containing unit or error
    #[wasm_bindgen(js_name = updateEntitySubscription)]
    pub async fn update_entity_subscription(
        &self,
        subscription: &Subscription,
        clauses: KeysClauses,
    ) -> Result<(), JsValue> {
        let clauses = clauses.into_iter().map(|c| c.into()).collect();
        self.inner
            .update_entity_subscription(subscription.id.load(Ordering::SeqCst), clauses)
            .await
            .map_err(|err| JsValue::from(format!("failed to update subscription: {err}")))
    }

    /// Subscribes to event message updates
    ///
    /// # Parameters
    /// * `clauses` - Array of key clauses for filtering updates
    /// * `callback` - JavaScript function to call on updates
    ///
    /// # Returns
    /// Result containing subscription handle or error
    #[wasm_bindgen(js_name = onEventMessageUpdated)]
    pub fn on_event_message_updated(
        &self,
        clauses: KeysClauses,
        callback: js_sys::Function,
    ) -> Result<Subscription, JsValue> {
        #[cfg(feature = "console-error-panic")]
        console_error_panic_hook::set_once();

        let clauses: Vec<_> = clauses.into_iter().map(|c| c.into()).collect();
        let subscription_id = Arc::new(AtomicU64::new(0));
        let (trigger, tripwire) = Tripwire::new();

        let subscription = Subscription { id: Arc::clone(&subscription_id), trigger };

        // Spawn a new task to handle the stream and reconnections
        let client = self.inner.clone();
        let subscription_id_clone = Arc::clone(&subscription_id);
        wasm_bindgen_futures::spawn_local(async move {
            let mut backoff = 1000;
            let max_backoff = 60000;

            loop {
                if let Ok(stream) = client.on_event_message_updated(clauses.clone()).await {
                    backoff = 1000; // Reset backoff on successful connection

                    let mut stream = stream.take_until_if(tripwire.clone());

                    while let Some(Ok((id, entity))) = stream.next().await {
                        subscription_id_clone.store(id, Ordering::SeqCst);
                        let hashed_keys = entity.hashed_keys.clone();
                        let models: Entity = entity.into();

                        let _ = callback.call2(
                            &JsValue::null(),
                            &JsValue::from_str(&format!("{:#x}", hashed_keys)),
                            &models.serialize(&JSON_COMPAT_SERIALIZER).unwrap(),
                        );
                    }
                }

                // If we've reached this point, the stream has ended (possibly due to disconnection)
                // We'll try to reconnect after a delay, unless the tripwire has been triggered
                if tripwire.clone().now_or_never().unwrap_or_default() {
                    break; // Exit the loop if the subscription has been cancelled
                }
                gloo_timers::future::TimeoutFuture::new(backoff).await;
                backoff = std::cmp::min(backoff * 2, max_backoff);
            }
        });

        Ok(subscription)
    }

    /// Updates an existing event message subscription
    ///
    /// # Parameters
    /// * `subscription` - Existing subscription to update
    /// * `clauses` - New array of key clauses for filtering
    ///
    /// # Returns
    /// Result containing unit or error
    #[wasm_bindgen(js_name = updateEventMessageSubscription)]
    pub async fn update_event_message_subscription(
        &self,
        subscription: &Subscription,
        clauses: KeysClauses,
    ) -> Result<(), JsValue> {
        let clauses = clauses.into_iter().map(|c| c.into()).collect();
        self.inner
            .update_event_message_subscription(subscription.id.load(Ordering::SeqCst), clauses)
            .await
            .map_err(|err| JsValue::from(format!("failed to update subscription: {err}")))
    }

    /// Subscribes to Starknet events
    ///
    /// # Parameters
    /// * `clauses` - Array of key clauses for filtering events
    /// * `callback` - JavaScript function to call on events
    ///
    /// # Returns
    /// Result containing subscription handle or error
    #[wasm_bindgen(js_name = onStarknetEvent)]
    pub fn on_starknet_event(
        &self,
        clauses: KeysClauses,
        callback: js_sys::Function,
    ) -> Result<Subscription, JsValue> {
        #[cfg(feature = "console-error-panic")]
        console_error_panic_hook::set_once();

        let clauses: Vec<_> = clauses.into_iter().map(|c| c.into()).collect();
        let subscription_id = Arc::new(AtomicU64::new(0));
        let (trigger, tripwire) = Tripwire::new();

        let subscription = Subscription { id: Arc::clone(&subscription_id), trigger };

        // Spawn a new task to handle the stream and reconnections
        let client = self.inner.clone();
        wasm_bindgen_futures::spawn_local(async move {
            let mut backoff = 1000;
            let max_backoff = 60000;

            loop {
                if let Ok(stream) = client.on_starknet_event(clauses.clone()).await {
                    backoff = 1000; // Reset backoff on successful connection

                    let mut stream = stream.take_until_if(tripwire.clone());

                    while let Some(Ok(event)) = stream.next().await {
                        let _ = callback.call1(
                            &JsValue::null(),
                            &event.serialize(&JSON_COMPAT_SERIALIZER).unwrap(),
                        );
                    }
                }

                // If we've reached this point, the stream has ended (possibly due to disconnection)
                // We'll try to reconnect after a delay, unless the tripwire has been triggered
                if tripwire.clone().now_or_never().unwrap_or_default() {
                    break; // Exit the loop if the subscription has been cancelled
                }
                gloo_timers::future::TimeoutFuture::new(backoff).await;
                backoff = std::cmp::min(backoff * 2, max_backoff);
            }
        });

        Ok(subscription)
    }

    /// Subscribes to indexer updates
    ///
    /// # Parameters
    /// * `contract_address` - Optional contract address to filter updates
    /// * `callback` - JavaScript function to call on updates
    ///
    /// # Returns
    /// Result containing subscription handle or error
    #[wasm_bindgen(js_name = onIndexerUpdated)]
    pub fn on_indexer_updated(
        &self,
        contract_address: Option<String>,
        callback: js_sys::Function,
    ) -> Result<Subscription, JsValue> {
        #[cfg(feature = "console-error-panic")]
        console_error_panic_hook::set_once();

        let contract_address = contract_address
            .map(|c| {
                Felt::from_str(c.as_str()).map_err(|err| {
                    JsValue::from(format!("failed to parse contract address: {err}"))
                })
            })
            .transpose()?;
        let subscription_id = Arc::new(AtomicU64::new(0));
        let (trigger, tripwire) = Tripwire::new();

        let subscription = Subscription { id: Arc::clone(&subscription_id), trigger };

        // Spawn a new task to handle the stream and reconnections
        let client = self.inner.clone();
        let subscription_id_clone = Arc::clone(&subscription_id);
        wasm_bindgen_futures::spawn_local(async move {
            let mut backoff = 1000;
            let max_backoff = 60000;

            loop {
                if let Ok(stream) = client.on_indexer_updated(contract_address).await {
                    backoff = 1000; // Reset backoff on successful connection

                    let mut stream = stream.take_until_if(tripwire.clone());

                    while let Some(Ok(update)) = stream.next().await {
                        let update: IndexerUpdate = update.into();

                        let _ = callback.call1(
                            &JsValue::null(),
                            &update.serialize(&JSON_COMPAT_SERIALIZER).unwrap(),
                        );
                    }
                }

                // If we've reached this point, the stream has ended (possibly due to disconnection)
                // We'll try to reconnect after a delay, unless the tripwire has been triggered
                if tripwire.clone().now_or_never().unwrap_or_default() {
                    break; // Exit the loop if the subscription has been cancelled
                }
                gloo_timers::future::TimeoutFuture::new(backoff).await;
                backoff = std::cmp::min(backoff * 2, max_backoff);
            }
        });

        Ok(subscription)
    }

    /// Subscribes to token balance updates
    ///
    /// # Parameters
    /// * `contract_addresses` - Array of contract addresses to filter (empty for all)
    /// * `account_addresses` - Array of account addresses to filter (empty for all)
    /// * `callback` - JavaScript function to call on updates
    ///
    /// # Returns
    /// Result containing subscription handle or error
    #[wasm_bindgen(js_name = onTokenBalanceUpdated)]
    pub fn on_token_balance_updated(
        &self,
        contract_addresses: Vec<String>,
        account_addresses: Vec<String>,
        token_ids: Vec<WasmU256>,
        callback: js_sys::Function,
    ) -> Result<Subscription, JsValue> {
        #[cfg(feature = "console-error-panic")]
        console_error_panic_hook::set_once();

        let account_addresses = account_addresses
            .iter()
            .map(|addr| {
                Felt::from_str(addr)
                    .map_err(|err| JsValue::from(format!("failed to parse account address: {err}")))
            })
            .collect::<Result<Vec<_>, _>>()?;

        let contract_addresses = contract_addresses
            .iter()
            .map(|addr| {
                Felt::from_str(addr).map_err(|err| {
                    JsValue::from(format!("failed to parse contract address: {err}"))
                })
            })
            .collect::<Result<Vec<_>, _>>()?;

        let token_ids = token_ids.into_iter().map(|t| t.into()).collect::<Vec<_>>();

        let subscription_id = Arc::new(AtomicU64::new(0));
        let (trigger, tripwire) = Tripwire::new();

        let subscription = Subscription { id: Arc::clone(&subscription_id), trigger };

        // Spawn a new task to handle the stream and reconnections
        let client = self.inner.clone();
        let subscription_id_clone = Arc::clone(&subscription_id);
        wasm_bindgen_futures::spawn_local(async move {
            let mut backoff = 1000;
            let max_backoff = 60000;

            loop {
                if let Ok(stream) = client
                    .on_token_balance_updated(
                        contract_addresses.clone(),
                        account_addresses.clone(),
                        token_ids.clone(),
                    )
                    .await
                {
                    backoff = 1000; // Reset backoff on successful connection

                    let mut stream = stream.take_until_if(tripwire.clone());

                    while let Some(Ok((id, balance))) = stream.next().await {
                        subscription_id_clone.store(id, Ordering::SeqCst);
                        let balance: TokenBalance = balance.into();

                        let _ = callback.call1(
                            &JsValue::null(),
                            &balance.serialize(&JSON_COMPAT_SERIALIZER).unwrap(),
                        );
                    }
                }

                // If we've reached this point, the stream has ended (possibly due to disconnection)
                // We'll try to reconnect after a delay, unless the tripwire has been triggered
                if tripwire.clone().now_or_never().unwrap_or_default() {
                    break; // Exit the loop if the subscription has been cancelled
                }
                gloo_timers::future::TimeoutFuture::new(backoff).await;
                backoff = std::cmp::min(backoff * 2, max_backoff);
            }
        });

        Ok(subscription)
    }

    /// Updates an existing token balance subscription
    ///
    /// # Parameters
    /// * `subscription` - Existing subscription to update
    /// * `contract_addresses` - New array of contract addresses to filter
    /// * `account_addresses` - New array of account addresses to filter
    ///
    /// # Returns
    /// Result containing unit or error
    #[wasm_bindgen(js_name = updateTokenBalanceSubscription)]
    pub async fn update_token_balance_subscription(
        &self,
        subscription: &Subscription,
        contract_addresses: Vec<String>,
        account_addresses: Vec<String>,
        token_ids: Vec<WasmU256>,
    ) -> Result<(), JsValue> {
        let account_addresses = account_addresses
            .iter()
            .map(|addr| {
                Felt::from_str(addr)
                    .map_err(|err| JsValue::from(format!("failed to parse account address: {err}")))
            })
            .collect::<Result<Vec<_>, _>>()?;

        let contract_addresses = contract_addresses
            .iter()
            .map(|addr| {
                Felt::from_str(addr).map_err(|err| {
                    JsValue::from(format!("failed to parse contract address: {err}"))
                })
            })
            .collect::<Result<Vec<_>, _>>()?;

        let token_ids = token_ids.into_iter().map(|t| t.into()).collect::<Vec<_>>();

        self.inner
            .update_token_balance_subscription(
                subscription.id.load(Ordering::SeqCst),
                contract_addresses,
                account_addresses,
                token_ids,
            )
            .await
            .map_err(|err| JsValue::from(format!("failed to update subscription: {err}")))
    }

    /// Publishes a message to the network
    ///
    /// # Parameters
    /// * `message` - Message to publish as JSON string
    /// * `signature` - Array of signature field elements as hex strings
    ///
    /// # Returns
    /// Result containing message ID as byte array or error
    #[wasm_bindgen(js_name = publishMessage)]
    pub async fn publish_message(
        &mut self,
        message: &str,
        signature: Vec<String>,
    ) -> Result<js_sys::Uint8Array, JsValue> {
        #[cfg(feature = "console-error-panic")]
        console_error_panic_hook::set_once();

        let message = serde_json::from_str(message)
            .map_err(|err| JsValue::from(format!("failed to parse message: {err}")))?;

        let signature = signature
            .iter()
            .map(|s| Felt::from_str(s.as_str()))
            .collect::<Result<Vec<_>, _>>()
            .map_err(|err| JsValue::from(format!("failed to parse signature: {err}")))?;

        let message_id = self
            .inner
            .publish_message(Message { message, signature })
            .await
            .map_err(|err| JsValue::from(err.to_string()))?;

        Ok(message_id.as_slice().into())
    }
}

#[wasm_bindgen]
impl Subscription {
    /// Cancels an active subscription
    pub fn cancel(self) {
        self.trigger.cancel();
    }
<<<<<<< HEAD
}

/// Creates a new Torii client with the given configuration
///
/// # Parameters
/// * `config` - Client configuration including URLs and world address
///
/// # Returns
/// Result containing ToriiClient instance or error
#[wasm_bindgen(js_name = createClient)]
#[allow(non_snake_case)]
pub async fn create_client(config: ClientConfig) -> Result<ToriiClient, JsValue> {
    #[cfg(feature = "console-error-panic")]
    console_error_panic_hook::set_once();

    let ClientConfig { torii_url, relay_url, world_address } = config;

    let world_address = Felt::from_str(&world_address)
        .map_err(|err| JsValue::from(format!("failed to parse world address: {err}")))?;

    let client = torii_client::Client::new(torii_url, relay_url, world_address)
        .await
        .map_err(|err| JsValue::from(format!("failed to build client: {err}")))?;

    let relay_runner = client.relay_runner();
    wasm_bindgen_futures::spawn_local(async move {
        relay_runner.lock().await.run().await;
    });

    Ok(ToriiClient { inner: Arc::new(client) })
=======
>>>>>>> 5ea94ca4
}<|MERGE_RESOLUTION|>--- conflicted
+++ resolved
@@ -27,13 +27,8 @@
 use starknet::signers::LocalWallet;
 use starknet_crypto::poseidon_hash_many;
 use stream_cancel::{StreamExt as _, Tripwire};
-<<<<<<< HEAD
 use torii_libp2p_types::Message;
 use torii_typed_data::TypedData;
-=======
-use tokio::runtime::Runtime;
-use torii_relay::types::Message;
->>>>>>> 5ea94ca4
 use tsify_next::Tsify;
 use wasm_bindgen::prelude::*;
 
@@ -686,7 +681,7 @@
         let world_address = Felt::from_str(&world_address)
             .map_err(|err| JsValue::from(format!("failed to parse world address: {err}")))?;
 
-        let client = torii_client::client::Client::new(torii_url, relay_url, world_address)
+        let client = torii_client::Client::new(torii_url, relay_url, world_address)
             .await
             .map_err(|err| JsValue::from(format!("failed to build client: {err}")))?;
 
@@ -1420,37 +1415,4 @@
     pub fn cancel(self) {
         self.trigger.cancel();
     }
-<<<<<<< HEAD
-}
-
-/// Creates a new Torii client with the given configuration
-///
-/// # Parameters
-/// * `config` - Client configuration including URLs and world address
-///
-/// # Returns
-/// Result containing ToriiClient instance or error
-#[wasm_bindgen(js_name = createClient)]
-#[allow(non_snake_case)]
-pub async fn create_client(config: ClientConfig) -> Result<ToriiClient, JsValue> {
-    #[cfg(feature = "console-error-panic")]
-    console_error_panic_hook::set_once();
-
-    let ClientConfig { torii_url, relay_url, world_address } = config;
-
-    let world_address = Felt::from_str(&world_address)
-        .map_err(|err| JsValue::from(format!("failed to parse world address: {err}")))?;
-
-    let client = torii_client::Client::new(torii_url, relay_url, world_address)
-        .await
-        .map_err(|err| JsValue::from(format!("failed to build client: {err}")))?;
-
-    let relay_runner = client.relay_runner();
-    wasm_bindgen_futures::spawn_local(async move {
-        relay_runner.lock().await.run().await;
-    });
-
-    Ok(ToriiClient { inner: Arc::new(client) })
-=======
->>>>>>> 5ea94ca4
 }